/*
 * Copyright (c) 2019. Phasmid Software. Comparer: functional comparison library.
 */

package com.phasmidsoftware.comparer

import com.phasmidsoftware.comparer.Comparison.{Less, More}
import org.scalatest.concurrent.{Futures, ScalaFutures}
import org.scalatest.{flatspec, matchers}

import scala.language.postfixOps

/**
  * @author scalaprof
  */
class ComparisonSpec extends flatspec.AnyFlatSpec with matchers.should.Matchers with Futures with ScalaFutures {

  behavior of "Comparison"

  it should "convert(Int)" in {
    Comparison.convert(0) shouldBe Same
    Comparison.convert(1) shouldBe More
    Comparison.convert(-1) shouldBe Less
  }
  it should "toInt" in {
    Comparison.convert(-1).toInt shouldBe -1
    Comparison.convert(0).toInt shouldBe 0
    Comparison.convert(1).toInt shouldBe 1
  }
<<<<<<< HEAD
  it should "Comparison.apply(Option[Boolean])" in {
=======
  it should "apply(Kleenean)" in {
    Comparison(Maybe) shouldBe Same
    Comparison(Truth(false)) shouldBe More
    Comparison(Truth(true)) shouldBe Less
  }
  it should "apply(Option[Boolean])" in {
>>>>>>> 15eeb6e4
    Comparison(None) shouldBe Same
    Comparison(Some(false)) shouldBe More
    Comparison(Some(true)) shouldBe Less
  }
  it should "apply() 1" in {
    Comparison(None)() should matchPattern { case None => }
    Comparison(Some(false))() should matchPattern { case Some(false) => }
    Comparison(Some(true))() should matchPattern { case Some(true) => }
  }
  it should "apply() 2" in {
    Same() should matchPattern { case None => }
    Different(false)() should matchPattern { case Some(false) => }
    Different(true)() should matchPattern { case Some(true) => }
  }
  it should "flip" in {
    More.flip shouldBe Less
    Less.flip shouldBe More
    Same.flip shouldBe Same
  }
  it should "orElse" in {
    More orElse More shouldBe More
    More orElse Less shouldBe More
    Less orElse More shouldBe Less
    Less orElse Less shouldBe Less
    Same orElse Less shouldBe Less
    Same orElse More shouldBe More
    Same orElse Same shouldBe Same
  }
  it should "implement | correctly" in {
    More | Same shouldBe More
    Same | More shouldBe More
    Less | Same shouldBe Same
    Same | Less shouldBe Same
    More | More shouldBe More
    More | Less shouldBe More
    Less | More shouldBe More
    Same | Same shouldBe Same
    Less | Less shouldBe Less
  }
  it should "implement & correctly" in {
    More & Same shouldBe Same
    Same & More shouldBe Same
    Less & Same shouldBe Less
    Same & Less shouldBe Less
    More & More shouldBe More
    More & Less shouldBe Less
    Less & More shouldBe Less
    Same & Same shouldBe Same
    Less & Less shouldBe Less
  }

  it should "implement || correctly" in {
    More || Same shouldBe More
    Same || More shouldBe More
    Less || Same shouldBe Same
    Same || Less shouldBe Same
    More || More shouldBe More
    More || Less shouldBe More
    Less || More shouldBe More
    Same || Same shouldBe Same
    Less || Less shouldBe Less
  }
  it should "implement && correctly" in {
    More && Same shouldBe Same
    Same && More shouldBe Same
    Less && Same shouldBe Less
    Same && Less shouldBe Less
    More && More shouldBe More
    More && Less shouldBe Less
    Less && More shouldBe Less
    Same && Same shouldBe Same
    Less && Less shouldBe Less
  }
  it should "implement toString correctly" in {
    Same.toString() shouldBe "Same"
    More.toString() shouldBe "More"
    Less.toString() shouldBe "Less"
  }

  it should "support f for Different" in {
    Different(true).f() shouldBe "Less"
  }

  it should "support f for Same" in {
    Same.f() shouldBe "Same"
  }

}<|MERGE_RESOLUTION|>--- conflicted
+++ resolved
@@ -27,16 +27,7 @@
     Comparison.convert(0).toInt shouldBe 0
     Comparison.convert(1).toInt shouldBe 1
   }
-<<<<<<< HEAD
   it should "Comparison.apply(Option[Boolean])" in {
-=======
-  it should "apply(Kleenean)" in {
-    Comparison(Maybe) shouldBe Same
-    Comparison(Truth(false)) shouldBe More
-    Comparison(Truth(true)) shouldBe Less
-  }
-  it should "apply(Option[Boolean])" in {
->>>>>>> 15eeb6e4
     Comparison(None) shouldBe Same
     Comparison(Some(false)) shouldBe More
     Comparison(Some(true)) shouldBe Less
